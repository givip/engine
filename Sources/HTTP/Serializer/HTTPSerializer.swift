import Async
import Bits
import Dispatch
import Foundation

/// A helper for Request and Response serializer that keeps state
indirect enum HTTPSerializerState {
    case startLine
    case headers
    case body
    case done
    case continueBuffer(ByteBuffer, nextState: HTTPSerializerState)
    case streaming(AnyOutputStream<ByteBuffer>)
}

public final class HTTPSerializerContext {
    var state: HTTPSerializerState

    private let buffer: MutableByteBuffer
    private var bufferOffset: Int

    func drain() -> ByteBuffer {
        defer { bufferOffset = 0 }
        return ByteBuffer(start: buffer.baseAddress, count: bufferOffset)
    }

    init() {
        let bufferSize: Int = 2048
        bufferOffset = 0
        self.buffer = MutableByteBuffer.allocate(capacity: bufferSize)
        self.state = .startLine
    }

    func append(_ data: ByteBuffer) -> ByteBuffer? {
        let writeSize = min(data.count, buffer.count - bufferOffset)
        buffer.baseAddress!.advanced(by: bufferOffset).initialize(from: data.baseAddress!, count: writeSize)
        bufferOffset += writeSize
        guard writeSize >= data.count else {
            return ByteBuffer(start: data.baseAddress!.advanced(by: writeSize), count: data.count - writeSize)
        }
        return nil
    }

    deinit {
        if case .continueBuffer(let continueBuffer, _) = state {
            continueBuffer.deallocate()
        }
        buffer.deallocate()
    }
}

/// Internal Swift HTTP serializer protocol.
public protocol HTTPSerializer: Async.Stream where Input: HTTPMessage, Output == ByteBuffer {
    var context: HTTPSerializerContext { get }
    var downstream: AnyInputStream<ByteBuffer>? { get set }
    func serializeStartLine(for message: Input) -> ByteBuffer
}

extension HTTPSerializer {
    public func input(_ event: InputEvent<Input>) {
        guard let downstream = self.downstream else {
            ERROR("No downstream, ignoring input event: \(event)")
            return
        }
        switch event {
        case .close: downstream.close()
        case .error(let e): downstream.error(e)
        case .next(let input, let ready):
            try! serialize(input, downstream, ready)
        }
    }

    public func output<S>(to inputStream: S) where S: Async.InputStream, HTTPRequestSerializer.Output == S.Input {
        downstream = .init(inputStream)
    }

    fileprivate func serialize(_ message: Input, _ downstream: AnyInputStream<ByteBuffer>, _ nextMessage: Promise<Void>) throws {
        switch context.state {
        case .startLine:
            if let remaining = context.append(serializeStartLine(for: message)) {
                context.state = .continueBuffer(remaining.allocateAndInitializeCopy(), nextState: .headers)
                write(message, downstream, nextMessage)
            } else {
                context.state = .headers
                try serialize(message, downstream, nextMessage)
            }
        case .headers:
            if let remaining = message.headers.storage.withByteBuffer({ context.append($0) }) {
                context.state = .continueBuffer(remaining.allocateAndInitializeCopy(), nextState: .body)
                write(message, downstream, nextMessage)
            } else {
                context.state = .body
                try serialize(message, downstream, nextMessage)
            }
        case .body:
            let byteBuffer: ByteBuffer?
            
            func sendDownstream(buffer: ByteBuffer) {
                if let remaining = context.append(buffer) {
                    // Unfortunately, because we can't allow the buffer's pointer
                    // to escape the current context if we don't maange it, we have
                    // no choice but to copy here. 99% of the time, it will appear
                    // to work without copying, but then it'll bug out horribly when
                    // you least expect it.
                    context.state = .continueBuffer(remaining.allocateAndInitializeCopy(), nextState: .done)
                    write(message, downstream, nextMessage)
                } else {
                    context.state = .done
                    write(message, downstream, nextMessage)
                }
            }
            
            switch message.body.storage {
            case .data(let data):
                let count = data.count
                data.withUnsafeBytes { sendDownstream(buffer: ByteBuffer(start: $0, count: count)) }
            case .dispatchData(let data):
                let count = data.count
                data.withUnsafeBytes { sendDownstream(buffer: ByteBuffer(start: $0, count: count)) }
            case .staticString(let staticString):
                staticString.withUTF8Buffer { $0.withMemoryRebound(to: Byte.self) {
                    sendDownstream(buffer: ByteBuffer(start: $0.baseAddress!, count: $0.count))
                }}
            case .string(let string):
                let count = string.utf8.count
                string.withCString { $0.withMemoryRebound(to: Byte.self, capacity: count) {
                    sendDownstream(buffer: ByteBuffer(start: $0, count: count))
                }}
            case .buffer(let buffer):
                sendDownstream(buffer: buffer)
            case .none:
                context.state = .done
                write(message, downstream, nextMessage)
            case .chunkedOutputStream(_), .binaryOutputStream(_):
<<<<<<< HEAD
                byteBuffer = nil
            }

            if let buffer = byteBuffer {
                if let remaining = context.append(buffer) {
                    context.state = .continueBuffer(remaining, nextState: .done)
                    write(message, downstream, nextMessage)
                } else {
                    context.state = .done
                    write(message, downstream, nextMessage)
                }
            } else {
                switch message.body.storage {
                case .none:
                    context.state = .done
                    write(message, downstream, nextMessage)
                case .chunkedOutputStream(let stream):
                    let encodedStream = stream(HTTPChunkEncodingStream())
                    context.state = .streaming(AnyOutputStream(encodedStream))
                    write(message, downstream, nextMessage)
                case .binaryOutputStream(_, let stream):
                    let connectingStream = stream.stream(to: ConnectingStream<ByteBuffer>())
                    context.state = .streaming(AnyOutputStream(connectingStream))
                    write(message, downstream, nextMessage)
                default: fatalError()
                }
=======
                ERROR("Unsupported HTTPBody storage: \(message.body.storage)")
>>>>>>> 8b111b0b
            }
        case .continueBuffer(let remainingStartLine, let then):
            if let remaining = context.append(remainingStartLine) {
                context.state = .continueBuffer(remaining.allocateAndInitializeCopy(), nextState: then)
                write(message, downstream, nextMessage)
            } else {
                context.state = then
                try serialize(message, downstream, nextMessage)
            }
<<<<<<< HEAD
        case .streaming(let stream):
            write(message, stream, downstream, nextMessage, .done)
=======
            remainingStartLine.deallocate()
>>>>>>> 8b111b0b
        case .done:
            context.state = .startLine
            nextMessage.complete()
        }
    }
    
    fileprivate func write(_ message: Input, _ upstream: AnyOutputStream<Output>, _ downstream: AnyInputStream<Output>, _ nextMessage: Promise<Void>, _ nextState: HTTPSerializerState) {
        
        let peekStream = PeekStream<Output>()
        
        peekStream.onClose = {
            do {
                self.context.state = nextState
                try self.serialize(message, downstream, nextMessage)
            } catch {
                downstream.error(error)
            }
        }
        
        upstream.stream(to: peekStream).output(to: downstream)
    }

    fileprivate func write(_ message: Input, _ downstream: AnyInputStream<Output>, _ nextMessage: Promise<Void>) {
        let promise = Promise(Void.self)
        downstream.input(.next(context.drain(), promise))
        promise.future.addAwaiter { result in
            switch result {
            case .error(let error): downstream.error(error)
            case .expectation:
                do {
                    try self.serialize(message, downstream, nextMessage)
                } catch {
                    downstream.error(error)
                }
            }
        }
    }
}

fileprivate final class PeekStream<Data>: Async.Stream {
    typealias Input = Data
    typealias Output = Data
    
    var onClose: (()->())?
    var downstream: AnyInputStream<Data>?
    
    func input(_ event: InputEvent<Input>) {
        downstream?.input(event)
        
        switch event {
        case .close:
            onClose?()
        default: return
        }
    }
    
    func output<S>(to inputStream: S) where S : Async.InputStream, Output == S.Input {
        self.downstream = AnyInputStream(inputStream)
    }
}<|MERGE_RESOLUTION|>--- conflicted
+++ resolved
@@ -132,7 +132,6 @@
                 context.state = .done
                 write(message, downstream, nextMessage)
             case .chunkedOutputStream(_), .binaryOutputStream(_):
-<<<<<<< HEAD
                 byteBuffer = nil
             }
 
@@ -159,9 +158,6 @@
                     write(message, downstream, nextMessage)
                 default: fatalError()
                 }
-=======
-                ERROR("Unsupported HTTPBody storage: \(message.body.storage)")
->>>>>>> 8b111b0b
             }
         case .continueBuffer(let remainingStartLine, let then):
             if let remaining = context.append(remainingStartLine) {
@@ -171,12 +167,10 @@
                 context.state = then
                 try serialize(message, downstream, nextMessage)
             }
-<<<<<<< HEAD
+            remainingStartLine.deallocate()
+          
         case .streaming(let stream):
             write(message, stream, downstream, nextMessage, .done)
-=======
-            remainingStartLine.deallocate()
->>>>>>> 8b111b0b
         case .done:
             context.state = .startLine
             nextMessage.complete()
