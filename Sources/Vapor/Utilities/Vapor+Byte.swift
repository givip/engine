extension Byte {
    /// '\n'
    static let newLine: Byte = 0xA

    /// '\r'
    static let carriageReturn: Byte = 0xD

    /// ' '
    static let space: Byte = 0x20
<<<<<<< HEAD
    static let carriageReturn: Byte = 0x0D
    static let lineFeed: Byte = 0x0A
    static let horizontalTab: Byte = 0x09
=======

    /// #
    static let numberSign: Byte = 0x23

    /// %
    static let percent: Byte = 0x25

    /// &
    static let ampersand: Byte = 0x26

    /// +
    static let plus: Byte = 0x2B

    /// -
    static let hyphen: Byte = 0x2D

    /// .
    static let period: Byte = 0x2E

    /// /
    static let forwardSlash: Byte = 0x2F

    /// 0
    static let zero: Byte = 0x30

    /// 9
    static let nine: Byte = 0x39

    /// :
    static let colon: Byte = 0x3A

    /// ;
    static let semicolon: Byte = 0x3B

    /// =
    static let equals: Byte = 0x3D

    /// ?
    static let questionMark: Byte = 0x3F

    /// @
    static let at: Byte = 0x40

    /// A
    static let A: Byte = 0x41

    /// B
    static let B: Byte = 0x42

    /// C
    static let C: Byte = 0x43

    /// D
    static let D: Byte = 0x44

    /// E
    static let E: Byte = 0x45

    /// F
    static let F: Byte = 0x46

    /// Z
    static let Z: Byte = 0x5A

    /// [
    static let leftSquareBracket: Byte = 0x5B

    /// ]
    static let rightSquareBracket: Byte = 0x5D

    /// a
    static let a: Byte = 0x61

    /// f
    static let f: Byte = 0x66

    /// z
    static let z: Byte = 0x7A
>>>>>>> 37ce2332
}


extension Byte {
    var isWhitespace: Bool {
        let char = Character(self)
        switch char {
        case " ", "\n", "\r", "\t":
            return true
        default:
            return false
        }
    }
    var isLetter: Bool {
        let char = Character(self)
        switch char {
        case "a"..."z":
            return true
        case "A"..."Z":
            return true
        default:
            return false
        }
    }
    var isDigit: Bool {
        let char = Character(self)
        switch char {
        case "0"..."9":
            return true
        default:
            return false
        }
    }
    var isAlphanumeric: Bool {
        return isLetter || isDigit
    }
    var isHexDigit: Bool {
        let char = Character(self)
        switch char {
        case "a"..."f", "A"..."F", "0"..."9":
            return true
        default:
            return false
        }
    }
}<|MERGE_RESOLUTION|>--- conflicted
+++ resolved
@@ -7,11 +7,12 @@
 
     /// ' '
     static let space: Byte = 0x20
-<<<<<<< HEAD
-    static let carriageReturn: Byte = 0x0D
+
+    ///  '\n'
     static let lineFeed: Byte = 0x0A
+
+    /// '\t'
     static let horizontalTab: Byte = 0x09
-=======
 
     /// #
     static let numberSign: Byte = 0x23
@@ -90,7 +91,6 @@
 
     /// z
     static let z: Byte = 0x7A
->>>>>>> 37ce2332
 }
 
 
