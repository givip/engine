import Foundation
import XCTest

import Core
import Socks
import Dispatch
@testable import Transport

class SockStreamTests: XCTestCase {
    static let allTests = [
        ("testTCPInternetSocket", testTCPInternetSocket),
        ("testTCPInternetSocketThrows", testTCPInternetSocketThrows),
        ("testTCPServer", testTCPServer),
        ("testSecurityLayerStrings", testSecurityLayerStrings),
        ("testFoundationStream", testFoundationStream),
        //("testFoundationThrows", testFoundationThrows),
        ("testFoundationEventCode", testFoundationEventCode)
    ]

    func testTCPInternetSocket() throws {
        // from SocksExampleTCPClient
        let stream = try TCPProgramStream(host: "httpbin.org", port: 80)
        let sock = stream.stream
        //try sock.setTimeout(10)
        try sock.connect()
        try sock.send("GET /html\r\n\r\n".makeBytes())
        try sock.flush()
        let received = try sock.receive(max: 2048)
        try sock.close()

        // Receiving the raw google homepage
        XCTAssert(received.string.contains("Herman Melville - Moby-Dick"))
    }

    func testDirect() throws {
        let address = InternetAddress(hostname: "httpbin.org", port: 80)

        do {
            let socket = try TCPInternetSocket(address: address)
            try socket.connect()
            try socket.send(data: "GET /html\r\n\r\n".toBytes())
            let received = try socket.recv()
            let str = try received.toString()
            try socket.close()

            XCTAssert(str.contains("Herman Melville - Moby-Dick"))
        } catch {
            XCTFail("Error: \(error)")
        }
    }

    func testTCPInternetSocketThrows() throws {
        // from SocksExampleTCPClient
        let stream = try TCPProgramStream(host: "google.com", port: 80)
        let sock = stream.stream

        do {
            try sock.send("GET /\r\n\r\n".makeBytes())
            XCTFail("should throw -- not connected")
        } catch {}

        do {
            _ = try sock.receive(max: 2048)
            XCTFail("should throw -- not connected")
        } catch {}
    }

    func testTCPServerStreamNonblocking() throws {
#if os(Linux)
        let host = "0.0.0.0"
        let data = "Hello, World!".makeBytes()
        let backgroundQueue = DispatchQueue.global(qos: .background)
        let serverStream = try TCPServerStream(host: host, port: 0)
        let group = DispatchGroup()
        group.enter()
        try serverStream.startWatching(on: backgroundQueue) {
            do {
                let client = try serverStream.accept()
                try client.startWatching(on: backgroundQueue) {
                    do {
                        let receivedData = try client.receive(max: 2048)
                        XCTAssertEqual(receivedData, data)
                        try client.send(data)
                        group.leave()
                    } catch {
                        XCTFail("Error: \(error)")
                    }
                }
            } catch {
                XCTFail("Error: \(error)")
            }
        }
        let automaticallyAssignedServerAddress = try serverStream.stream.localAddress()
        let hostingPort = automaticallyAssignedServerAddress.port
        
        let clientStream = try TCPClientStream(host: host, port: Int(hostingPort)).connect()
        group.enter()
        try clientStream.startWatching(on: backgroundQueue) {
            do {
                let receivedData = try clientStream.receive(max: 2048)
                XCTAssertEqual(receivedData, data)
                group.leave()
            } catch {
                XCTFail("Error: \(error)")
            }
        }
        try clientStream.send(data)
        
        
        let result = group.wait(timeout: .now() + .seconds(100))
        try serverStream.stopWatching()
        try clientStream.stopWatching()
        guard result == DispatchTimeoutResult.success else {
            XCTFail("Test timed out waiting")
            return
        }
#endif
    } 


    func testTCPServer() throws {
        let serverStream = try TCPServerStream(host: "0.0.0.0", port: 2653)
        background {
            do {
                let connection = try serverStream.accept()
                let message = try connection.receive(max: 2048).string
                XCTAssert(message == "Hello, World!")
            } catch {
                XCTFail("failed w/ \(error)")
            }
        }

        let program = try TCPClientStream(host: "0.0.0.0", port: 2653)
        let sock = try program.connect()
        try sock.send("Hello, World!".makeBytes())
    }

    func testSecurityLayerStrings() {
        let schemes: [(String, SecurityLayer)] = [
            ("https", .tls(nil)),
            ("http", .none),
            ("wss", .tls(nil)),
            ("ws", .none)
        ]

        schemes.forEach { scheme, securityLayer in
            XCTAssert(scheme.securityLayer.isSecure == securityLayer.isSecure)
        }
    }

    func testFoundationStream() throws {
        #if !os(Linux)
            // will default to underlying FoundationStream for TLS.
            let clientStream = try FoundationStream(host: "httpbin.org", port: 443, securityLayer: .tls(nil))
            let connection = try clientStream.connect()
            XCTAssert(!connection.isClosed)
            do {
                try connection.setTimeout(30)
                XCTFail("Foundation stream should throw on timeout set")
            } catch {}
            try connection.send("GET /html\r\n\r\n".makeBytes())
            try connection.flush()
            let received = try connection.receive(max: 2048)
            try connection.close()

            XCTAssert(connection.isClosed)
            // Receiving the raw google homepage
            XCTAssert(received.string.contains("Herman Melville - Moby-Dick"))
        #endif
    }

    /*func testFoundationThrows() throws {
        #if !os(Linux)
            // will default to underlying FoundationStream for TLS.
            let clientStream = try FoundationStream(host: "nothere", port: 9999)
            let connection = try clientStream.connect()
            // should skip empty buffer
            try connection.send([])

            do {
                try connection.send("hi".makeBytes())
                XCTFail("Foundation stream should throw on send not valid")
            } catch {}

            do {
                _ = try connection.receive(max: 2048)
                XCTFail("Foundation stream should throw on send not valid")
            } catch {}
        #endif
    }*/

    func testFoundationEventCode() throws {
        #if !os(Linux)
            // will default to underlying FoundationStream for TLS.
            let clientStream = try FoundationStream(host: "google.com", port: 443, securityLayer: .tls(nil))
            let connection = try clientStream.connect()
            XCTAssertFalse(connection.isClosed)
            // Force Foundation.Stream delegate
<<<<<<< HEAD
            // clientStream.stream(clientStream.input, handle: .endEncountered)
            // XCTAssertTrue(connection.closed)
=======
            clientStream.stream(clientStream.input, handle: .endEncountered)
            XCTAssertTrue(connection.isClosed)
>>>>>>> b6a2e4eb
        #endif
    }
}

// import XCTest
// @testable import VaporTLS
import TLS

class TLSStreamTests: XCTestCase {
    static var allTests = [
        ("testSend", testSend)
    ]

    func testSend() throws {
        let config = try Context(
            .client,
            verifyCertificates: false
        )

        do {
            let clientStream = try TCPClientStream(host: "api.spotify.com", port: 443, securityLayer: .tls(config)).connect()
            let uri = "/v1/search?type=artist&q=hannah%20diamond"
            try clientStream.send("GET \(uri) HTTP/1.1\r\nHost: api.spotify.com\r\nAccept: */*\r\n\r\n".makeBytes())
            let response = try clientStream.receive(max: 2048).string

            XCTAssert(response.contains("spotify:artist:3sXErEOw7EmO6Sj7EgjHdU"))
        } catch {
            XCTFail("Could not send: \(error)")
        }
    }
}<|MERGE_RESOLUTION|>--- conflicted
+++ resolved
@@ -196,13 +196,9 @@
             let connection = try clientStream.connect()
             XCTAssertFalse(connection.isClosed)
             // Force Foundation.Stream delegate
-<<<<<<< HEAD
-            // clientStream.stream(clientStream.input, handle: .endEncountered)
-            // XCTAssertTrue(connection.closed)
-=======
+
             clientStream.stream(clientStream.input, handle: .endEncountered)
             XCTAssertTrue(connection.isClosed)
->>>>>>> b6a2e4eb
         #endif
     }
 }
